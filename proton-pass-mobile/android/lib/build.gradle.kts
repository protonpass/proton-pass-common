--- conflicted
+++ resolved
@@ -61,11 +61,7 @@
 
 mavenPublishing {
     group = "me.proton.pass.common"
-<<<<<<< HEAD
-    version = "0.17.0"
-=======
     version = "0.17.1"
->>>>>>> 85c6d773
     pom {
         scm {
             connection.set(gitHubDomain)
