--- conflicted
+++ resolved
@@ -60,11 +60,7 @@
 
 mavenPublishing {
     group = "me.proton.authenticator.common"
-<<<<<<< HEAD
-    version = "0.17.0"
-=======
     version = "0.17.1"
->>>>>>> 85c6d773
     pom {
         scm {
             connection.set(gitHubDomain)
