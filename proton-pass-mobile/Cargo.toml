--- conflicted
+++ resolved
@@ -1,10 +1,6 @@
 [package]
 name = "proton-pass-mobile"
-<<<<<<< HEAD
-version = "0.17.0"
-=======
 version = "0.17.1"
->>>>>>> 85c6d773
 edition = "2021"
 
 # Flags for cargo-release
