--- conflicted
+++ resolved
@@ -1,10 +1,6 @@
 {
   "name": "@protontech/authenticator-rust-core",
-<<<<<<< HEAD
-  "version": "0.17.0",
-=======
   "version": "0.17.1",
->>>>>>> 85c6d773
   "workspaces": [
     "worker"
   ]
